// Copyright (c) 2012 The gocql Authors. All rights reserved.
// Use of this source code is governed by a BSD-style
// license that can be found in the LICENSE file.

package gocql

import (
	"errors"
	"fmt"
	"log"
	"strings"
	"sync"
	"time"

	"tux21b.org/v1/gocql/uuid"
)

// ClusterConfig is a struct to configure the default cluster implementation
// of gocoql. It has a varity of attributes that can be used to modify the
// behavior to fit the most common use cases. Applications that requre a
// different setup must implement their own cluster.
type ClusterConfig struct {
	Hosts                []string          // addresses for the initial connections
	CQLVersion           string            // CQL version (default: 3.0.0)
	ProtoVersion         int               // version of the native protocol (default: 2)
	Timeout              time.Duration     // connection timeout (default: 200ms)
	DefaultPort          int               // default port (default: 9042)
	Keyspace             string            // initial keyspace (optional)
	NumConns             int               // number of connections per host (default: 2)
	NumStreams           int               // number of streams per connection (default: 128)
	DelayMin             time.Duration     // minimum reconnection delay (default: 1s)
	DelayMax             time.Duration     // maximum reconnection delay (default: 10min)
	StartupMin           int               // wait for StartupMin hosts (default: len(Hosts)/2+1)
	Consistency          Consistency       // default consistency level (default: Quorum)
	Compressor           Compressor        // compression algorithm (default: nil)
	AutoDiscoverInterval int               // The interval in seconds to execute auto discovery queries, 0 means to never auto discover.
	MaxConnRetry         int               // Maxium of attempts to retry a connection to a host before quiting
	PreferredDataCenter  string            // The datacenter name to execute queries against
	PreferredRack        string            // The rack name within the preferred dc to execute queries against
	DefaultRetryPolicy   *RetryPolicy      // sets the default retry policy for queries.
	DefaultLBPolicy      LoadBalancePolicy // Sets the default load balancing policy to use for queries
}

// NewCluster generates a new config for the default cluster implementation.
func NewCluster(hosts ...string) *ClusterConfig {
	cfg := &ClusterConfig{
		Hosts:                hosts,
		CQLVersion:           "3.0.0",
		ProtoVersion:         2,
		Timeout:              200 * time.Millisecond,
		DefaultPort:          9042,
		NumConns:             2,
		NumStreams:           128,
		DelayMin:             1 * time.Second,
		DelayMax:             10 * time.Minute,
		StartupMin:           len(hosts)/2 + 1,
		Consistency:          Quorum,
		AutoDiscoverInterval: 60,
		MaxConnRetry:         2,
		DefaultLBPolicy:      &RoundRobin{},
		DefaultRetryPolicy:   &RetryPolicy{Rack: 3, DataCenter: 1},
	}
	return cfg
}

// CreateSession initializes the cluster based on this config and returns a
// session object that can be used to interact with the database.
func (cfg *ClusterConfig) CreateSession() (*Session, error) {

	//Check that hosts in the ClusterConfig is not empty
	if len(cfg.Hosts) < 1 {
		return nil, ErrNoHosts
	}

	impl := &clusterImpl{
		cfg:      *cfg,
		hostPool: NewHostPool(cfg.DefaultLBPolicy),
		quitWait: make(chan bool),
		keyspace: cfg.Keyspace,
	}
	impl.mu.Lock()
	hostConns := 0
	for i := 0; i < len(impl.cfg.Hosts); i++ {
		addr := strings.TrimSpace(impl.cfg.Hosts[i])
		if strings.Index(addr, ":") < 0 {
			addr = fmt.Sprintf("%s:%d", addr, impl.cfg.DefaultPort)
		}
		err := impl.connect(addr)
		//Make sure there was no error connecting to the host before making further connections
		if err == nil {
			hostConns++
			go func(address string, numConns int) {
				for j := 1; j < numConns; j++ {
					impl.connect(address)
				}
			}(addr, impl.cfg.NumConns)
		}
	}
	//check if no host connections were made.
	if hostConns == 0 {
		return nil, ErrNoConns
	}
	impl.mu.Unlock()
	s := NewSession(impl)
	s.SetConsistency(cfg.Consistency)
	//Kick off auto discovery
	go impl.autoDiscover()
	return s, nil
}

type clusterImpl struct {
	cfg              ClusterConfig
	hostPool         *HostPool
	keyspace         string
	mu               sync.Mutex
	lastAutoDiscover time.Time

	started bool
	wgStart sync.WaitGroup

	quit     bool
	quitWait chan bool
	quitOnce sync.Once
}

func (c *clusterImpl) connect(addr string) error {
	cfg := ConnConfig{
		ProtoVersion: c.cfg.ProtoVersion,
		CQLVersion:   c.cfg.CQLVersion,
		Timeout:      c.cfg.Timeout,
		NumStreams:   c.cfg.NumStreams,
		Compressor:   c.cfg.Compressor,
	}
	delay := c.cfg.DelayMin
	retryCount := 0
	var conn *Conn
	var err error
	for retryCount < c.cfg.MaxConnRetry {
		conn, err = Connect(addr, cfg, c)
		if err != nil {
			log.Printf("failed to connect to %q: %v", addr, err)
			select {
			case <-time.After(delay):
				if delay *= 2; delay > c.cfg.DelayMax {
					delay = c.cfg.DelayMax
				}
				retryCount++
				continue
			case <-c.quitWait:
				return nil
			}
		} else {
			return c.addConn(conn, "")
		}
	}
	return err
}

func (c *clusterImpl) changeKeyspace(conn *Conn, keyspace string, connected bool) error {
	if err := conn.UseKeyspace(keyspace); err != nil {
		conn.Close()
		if connected {
			c.hostPool.RemoveConn(conn)
		}
		return c.connect(conn.Address())
	}
	if !connected {
		return c.addConn(conn, keyspace)
	}
	return nil
}

func (c *clusterImpl) addConn(conn *Conn, keyspace string) error {
	if c.quit {
		conn.Close()
		return nil
	}
	if keyspace != c.keyspace && c.keyspace != "" {
		// change the keyspace before adding the node to the pool
		return c.changeKeyspace(conn, c.keyspace, false)
	}
	//Fetch node information from the node itself.
	qryStr := "SELECT host_id,data_center,rack,bootstrapped FROM system.local"
	qry := &Query{stmt: qryStr, values: nil, cons: One}
	iter := conn.executeQuery(qry)
	if iter.err != nil {
		conn.Close()
		log.Printf("Iterator error: %v", iter.err)
		return iter.err
	}
	var hostID uuid.UUID
	var dc, rack, ready string
	iter.Scan(&hostID, &dc, &rack, &ready)

	//check to make sure the host isn't bootstrapping
	if ready == "COMPLETED" {
		host := Host{
			HostID:     hostID,
			DataCenter: dc,
			Rack:       rack,
		}
		conn.hostID = host.HostID
		if pHost, ok := c.hostPool.pool[host.HostID]; ok {
			pHost.conn = append(pHost.conn, conn)
			host = pHost
		} else {
			host.conn = append(host.conn, conn)
			c.hostPool.AddHost(host)
		}
	} else {
		defer conn.Close()
		return ErrHostBs
	}
<<<<<<< HEAD
	if err := iter.Close(); err != nil {
		log.Println(err)
=======
	connPool.RemoveNode(conn)
	if connPool.Size() == 0 {
		c.hostPool.RemoveNode(connPool)
		delete(c.connPool, conn.addr)
>>>>>>> f573bc09
	}
	return nil
}

func (c *clusterImpl) HandleError(conn *Conn, err error, closed bool) {
	if !closed {
		// ignore all non-fatal errors
		return
	}
	c.hostPool.RemoveConn(conn)
	/*if !c.quit {
		go c.connect(conn.Address()) // reconnect
	}*/
	//reconnects will happen due to autodiscovery. This way the nodes can be validated against the cluster.
}

//HandleKeyspace is this still valid?
func (c *clusterImpl) HandleKeyspace(conn *Conn, keyspace string) {
	//Change code to loop through the pool and change keyspace.
	c.hostPool.mu.Lock()
	defer c.hostPool.mu.Unlock()
	if c.keyspace == keyspace {
		return
	}
	//Update all connections
	for _, host := range c.hostPool.pool {
		for conID := range host.conn {
			c.changeKeyspace(host.conn[conID], keyspace, true)
		}
	}
}

//autoDiscover queries a host to pull cluster information and forms connections with available hosts
func (c *clusterImpl) autoDiscover() {
	if c.cfg.AutoDiscoverInterval < 1 || c.quit {
		return
	}

	c.mu.Lock()
	defer c.mu.Unlock()

	if time.Now().Add(-time.Second * time.Duration(c.cfg.AutoDiscoverInterval)).After(c.lastAutoDiscover) {
		//Adjust last autodiscover time for after the execution
		c.lastAutoDiscover = time.Now()

		//Fetch node information from the node itself.
		qryStr := "SELECT peer,rpc_address,host_id FROM system.peers"
		qry := &Query{stmt: qryStr, values: nil, cons: One}
		conn := c.hostPool.Pick(nil)
		//Means no available connections in the pool. Reload pool by using seed list again
		if conn == nil {
			//TODO: Use seed list to restart cluster
		}
		itr := conn.executeQuery(qry)
		if itr.err != nil {
			log.Printf("failed to collect peer information %v", itr.err)
			return
		}
		var hid uuid.UUID
		var peerAddr, rpcAddr string
		//Get a read lock on the host pool and create connections with hosts.
		c.hostPool.mu.RLock()
		for itr.Scan(&peerAddr, &rpcAddr, &hid) {
			address := peerAddr
			numConns := 0
			if rpcAddr != "" || rpcAddr != "0.0.0.0" {
				address = rpcAddr
			}
			if host, exists := c.hostPool.pool[hid]; exists {
				numConns = len(host.conn)
			}
			go func(addr string, port int, nConns int, maxConn int) {
				for i := nConns; i < maxConn; i++ {
					c.connect(fmt.Sprintf("%s:%d", addr, port))
				}
			}(address, c.cfg.DefaultPort, numConns, c.cfg.NumConns)

		}
		c.hostPool.mu.RUnlock()
		//Schedule next autodiscover
		go func(i int) {
			time.Sleep(time.Second * time.Duration(i))
			c.autoDiscover()
		}(c.cfg.AutoDiscoverInterval)
	}
}

func (c *clusterImpl) Pick(qry *Query) *Conn {
	return c.hostPool.Pick(qry)
}

func (c *clusterImpl) Close() {
	c.quitOnce.Do(func() {
		c.mu.Lock()
		defer c.mu.Unlock()
		c.quit = true
		close(c.quitWait)
		c.hostPool.Close()
	})
}

var (
	ErrNoHosts = errors.New("no hosts provided")
	ErrNoConns = errors.New("no host connections made")
	ErrHostBs  = errors.New("host is bootstrapping.")
)<|MERGE_RESOLUTION|>--- conflicted
+++ resolved
@@ -11,8 +11,6 @@
 	"strings"
 	"sync"
 	"time"
-
-	"tux21b.org/v1/gocql/uuid"
 )
 
 // ClusterConfig is a struct to configure the default cluster implementation
@@ -188,7 +186,7 @@
 		log.Printf("Iterator error: %v", iter.err)
 		return iter.err
 	}
-	var hostID uuid.UUID
+	var hostID UUID
 	var dc, rack, ready string
 	iter.Scan(&hostID, &dc, &rack, &ready)
 
@@ -200,7 +198,7 @@
 			Rack:       rack,
 		}
 		conn.hostID = host.HostID
-		if pHost, ok := c.hostPool.pool[host.HostID]; ok {
+		if pHost, ok := c.hostPool.GetHost(host.HostID); ok {
 			pHost.conn = append(pHost.conn, conn)
 			host = pHost
 		} else {
@@ -211,15 +209,8 @@
 		defer conn.Close()
 		return ErrHostBs
 	}
-<<<<<<< HEAD
 	if err := iter.Close(); err != nil {
 		log.Println(err)
-=======
-	connPool.RemoveNode(conn)
-	if connPool.Size() == 0 {
-		c.hostPool.RemoveNode(connPool)
-		delete(c.connPool, conn.addr)
->>>>>>> f573bc09
 	}
 	return nil
 }
@@ -254,12 +245,12 @@
 
 //autoDiscover queries a host to pull cluster information and forms connections with available hosts
 func (c *clusterImpl) autoDiscover() {
+	c.mu.Lock()
+	defer c.mu.Unlock()
+	//Exit if autodiscover is disabled or the cluster is quiting.
 	if c.cfg.AutoDiscoverInterval < 1 || c.quit {
 		return
 	}
-
-	c.mu.Lock()
-	defer c.mu.Unlock()
 
 	if time.Now().Add(-time.Second * time.Duration(c.cfg.AutoDiscoverInterval)).After(c.lastAutoDiscover) {
 		//Adjust last autodiscover time for after the execution
@@ -278,7 +269,7 @@
 			log.Printf("failed to collect peer information %v", itr.err)
 			return
 		}
-		var hid uuid.UUID
+		var hid UUID
 		var peerAddr, rpcAddr string
 		//Get a read lock on the host pool and create connections with hosts.
 		c.hostPool.mu.RLock()
